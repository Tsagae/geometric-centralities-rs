--- conflicted
+++ resolved
@@ -1,19 +1,4 @@
 use crate::geometric_centralities::GeometricCentralities;
-<<<<<<< HEAD
-use webgraph::prelude::BvGraph;
-
-mod geometric_centralities;
-
-fn main() {
-    env_logger::init();
-    let path = "/home/matteo/Documents/tesi/example_graphs/uk-2007-05@100000/".to_owned();
-    let graph = BvGraph::with_basename(path + "uk-2007-05@100000")
-        .load()
-        .expect("Failed loading graph");
-    let mut geom = GeometricCentralities::new(&graph, 0, true);
-    geom.compute_with_atomic_counter_out_channel();
-    println!("Done");
-=======
 use clap::Parser;
 use dsi_progress_logger::ProgressLogger;
 use log::info;
@@ -79,5 +64,4 @@
     info!("Done");
 
     Ok(())
->>>>>>> a89418fe
 }