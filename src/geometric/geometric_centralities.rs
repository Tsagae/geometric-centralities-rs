use atomic_counter::AtomicCounter;
use common_traits::{Atomic, AtomicNumber};
use common_traits::{AtomicF64, Number};
use dsi_progress_logger::ProgressLog;
use no_break::NoBreak;
use rayon::ThreadPool;
use std::num::NonZero;
use std::ops::ControlFlow::Continue;
<<<<<<< HEAD
use std::sync::atomic::AtomicUsize;
use std::sync::atomic::Ordering::Relaxed;
=======
>>>>>>> f5a4121d
use std::thread;
use std::thread::available_parallelism;
use sync_cell_slice::SyncSlice;
use webgraph::traits::RandomAccessGraph;
use webgraph_algo::visits::breadth_first::{EventNoPred, EventPred, ParFair, ParFairNoPred, Seq};
use webgraph_algo::visits::{Parallel, Sequential};

const DEFAULT_ALPHA: f64 = 0.5;

#[derive(Clone, Debug, Default)]
pub struct SingleNodeResult {
    pub closeness: f64,
    pub harmonic: f64,
    pub lin: f64,
    pub exponential: f64,
    pub reachable: usize,
}

#[derive(Debug)]
pub struct GeometricCentralitiesResult {
    pub closeness: Box<[f64]>,
    pub harmonic: Box<[f64]>,
    pub lin: Box<[f64]>,
    pub exponential: Box<[f64]>,
    pub reachable: Box<[usize]>,
}

<<<<<<< HEAD
pub fn compute<T: RandomAccessGraph + Sync>(
    graph: &T,
=======
#[derive(Clone)]
struct ReducerCollection<'a> {
    closeness: SharedReducer<'a, usize, usize>,
    harmonic: SharedReducer<'a, f64, f64>,
    exponential: SharedReducer<'a, f64, f64>,
    reachable: SharedReducer<'a, usize, usize>,
}

pub fn compute_custom<T: Default + Clone + Sync, F: Fn(&mut T, usize) + Sync>(
    graph: &(impl RandomAccessGraph + Sync),
>>>>>>> f5a4121d
    num_of_threads: usize,
    pl: &mut impl ProgressLog,
    op: F,
) -> Box<[T]> {
    let num_nodes = graph.num_nodes();

    let num_of_threads = if num_of_threads == 0 {
        available_parallelism().unwrap()
    } else {
        NonZero::new(num_of_threads).unwrap()
    };
    let num_of_threads = num_of_threads.get();

    let mut cpl = pl.concurrent(); //TODO: pl.concurrent_with_threshold(n)
    cpl.item_name("visit").expected_updates(Some(num_nodes));

    cpl.start(format!(
<<<<<<< HEAD
        "Computing geometric centralities with {} threads...",
=======
        "Computing geometric centralities (custom) with {} threads...",
>>>>>>> f5a4121d
        &num_of_threads
    ));

    let atomic_counter = atomic_counter::RelaxedCounter::new(0);

    let mut data = vec![T::default(); num_nodes].into_boxed_slice();
    let data_sync_cell = data.as_sync_slice();

<<<<<<< HEAD
    let closeness_sync_cell = closeness.as_sync_slice();
    let harmonic_sync_cell = harmonic.as_sync_slice();
    let lin_sync_cell = lin.as_sync_slice();
    let exponential_sync_cell = exponential.as_sync_slice();
    let reachable_sync_cell = reachable.as_sync_slice();

=======
>>>>>>> f5a4121d
    thread::scope(|scope| {
        for _ in 0..num_of_threads {
            scope.spawn(|| {
                let mut cpl = cpl.clone();
                let mut bfs = Seq::new(graph);

                let mut target_node = atomic_counter.inc();
                while target_node < num_nodes {
                    unsafe {
                        data_sync_cell[target_node].set(single_visit_sequential_custom(
                            target_node,
                            &mut bfs,
                            &op,
                        ));
                    }
                    target_node = atomic_counter.inc();
                    cpl.update();
                }
            });
        }
    });

    cpl.done_with_count(num_nodes);
    data
}

pub fn compute(
    graph: &(impl RandomAccessGraph + Sync),
    num_of_threads: usize,
    pl: &mut impl ProgressLog,
) -> Box<[SingleNodeResult]> {
    let alpha: f64 = 0.5;
    let mut res = compute_custom(
        &graph,
        num_of_threads,
        pl,
        |anything: &mut SingleNodeResult, d| {
            let hd = 1f64 / d as f64;
            let ed = alpha.pow(d as f64);
            anything.closeness += d as f64;
            anything.harmonic += hd;
            anything.reachable += 1;
            anything.exponential += ed;
        },
    );

    for item in &mut res {
        item.reachable += 1;
        if item.closeness == 0f64 {
            item.lin = 1f64;
        } else {
            item.closeness = 1f64 / item.closeness;
            item.lin = item.reachable as f64 * item.reachable as f64 * item.closeness;
        }
    }

    res
}

pub fn compute_single_node_par_visit(
    graph: &(impl RandomAccessGraph + Sync),
    num_of_threads: usize,
    node: usize,
    pl: &mut impl ProgressLog,
) -> SingleNodeResult {
    let num_nodes = graph.num_nodes();

    let num_of_threads = if num_of_threads == 0 {
        available_parallelism().unwrap()
    } else {
        NonZero::new(num_of_threads).unwrap()
    };
    let num_of_threads = num_of_threads.get();

    let thread_pool = rayon::ThreadPoolBuilder::new()
        .num_threads(num_of_threads)
        .build()
        .expect("Error in building thread pool");

    pl.item_name("visit").expected_updates(Some(num_nodes));

    pl.start(format!(
        "Computing geometric centralities of node {node} with {} threads...",
        &thread_pool.current_num_threads()
    ));

    let mut bfs = ParFairNoPred::new(graph);
    let res = single_visit_parallel(node, &mut bfs, &thread_pool);

    pl.done();
    res
}

pub fn compute_all_par_visit(
    graph: &(impl RandomAccessGraph + Sync),
    num_of_threads: usize,
    pl: &mut impl ProgressLog,
) -> GeometricCentralitiesResult {
    let num_nodes = graph.num_nodes();

    let num_of_threads = if num_of_threads == 0 {
        available_parallelism().unwrap()
    } else {
        NonZero::new(num_of_threads).unwrap()
    };
    let num_of_threads = num_of_threads.get();

    let thread_pool = rayon::ThreadPoolBuilder::new()
        .num_threads(num_of_threads)
        .build()
        .expect("Error in building thread pool");

    pl.item_name("visit").expected_updates(Some(num_nodes));

    pl.start(format!(
        "Computing geometric centralities (parallel bfs) with {} threads...",
        &thread_pool.current_num_threads()
    ));

    let mut closeness = vec![0f64; num_nodes].into_boxed_slice();
    let mut harmonic = vec![0f64; num_nodes].into_boxed_slice();
    let mut lin = vec![0f64; num_nodes].into_boxed_slice();
    let mut exponential = vec![0f64; num_nodes].into_boxed_slice();
    let mut reachable = vec![0usize; num_nodes].into_boxed_slice();

    let mut bfs = ParFairNoPred::new(graph);

    for node in 0..num_nodes {
        let result = single_visit_parallel(node, &mut bfs, &thread_pool);
        closeness[node] = result.closeness;
        harmonic[node] = result.harmonic;
        lin[node] = result.lin;
        exponential[node] = result.exponential;
        reachable[node] = result.reachable;
        pl.update();
    }

    pl.done_with_count(num_nodes);

    GeometricCentralitiesResult {
        closeness,
        harmonic,
        lin,
        exponential,
        reachable,
    }
}

fn single_visit_sequential_custom<T: Default + Clone>(
    start: usize,
    bfs: &mut Seq<&(impl RandomAccessGraph + Sync)>,
    op: impl Fn(&mut T, usize),
) -> T {
    let mut anything = T::default();
    bfs.reset();
    bfs.visit([start], |event| {
<<<<<<< HEAD
        let base = DEFAULT_ALPHA;
        if let EventPred::DistanceChanged { nodes, distance: d } = event {
            reachable += nodes;
            if d == 0 {
                //Skip first
                return Continue(());
=======
        match event {
            EventPred::Init { .. } => {}
            EventPred::Unknown {
                node: _node,
                pred: _pred,
                distance,
            } => {
                let d = distance;
                if d == 0 {
                    //Skip first
                    return Continue(());
                }
                op(&mut anything, d)
>>>>>>> f5a4121d
            }
            let hd = 1f64 / d as f64;
            let ed = base.pow(d as f64);
            closeness += (d * nodes) as f64;
            harmonic += hd * nodes as f64;
            exponential += ed * nodes as f64;
        }
        Continue(())
    })
    .continue_value_no_break();
    anything
}

fn single_visit_parallel(
    start: usize,
    visit: &mut ParFair<&(impl RandomAccessGraph + Sync)>,
    thread_pool: &ThreadPool,
) -> SingleNodeResult {
    let closeness = AtomicUsize::new(0);
    let harmonic = AtomicF64::new(0.);
    let exponential = AtomicF64::new(0.);
    let reachable = AtomicUsize::new(0);
    let base = DEFAULT_ALPHA;
    visit.reset();
    visit
        .par_visit(
            [start],
            |event| {
                if let EventNoPred::DistanceChanged { nodes, distance: d } = event {
                    reachable.fetch_add(nodes, Relaxed);
                    if d == 0 {
                        //Skip first
                        return Continue(());
                    }
                    let hd = 1f64 / d as f64;
                    let ed = base.pow(d as f64);
                    closeness.fetch_add(d * nodes, Relaxed);
                    harmonic.fetch_add(hd * nodes as f64, Relaxed);
                    exponential.fetch_add(ed * nodes as f64, Relaxed);
                }
                Continue(())
            },
            thread_pool,
        )
        .continue_value_no_break();

    let mut closeness = closeness.into_inner() as f64;
    let harmonic = harmonic.into_inner();
    let exponential = exponential.into_inner();
    let reachable = reachable.into_inner();
    let lin;

    if closeness == 0f64 {
        lin = 1f64;
    } else {
        closeness = 1f64 / closeness;
        lin = reachable as f64 * reachable as f64 * closeness;
    }

    SingleNodeResult {
        closeness,
        harmonic,
        lin,
        exponential,
        reachable,
    }
}

#[cfg(test)]
mod tests {
    use crate::geometric;
    use crate::geometric::{geometric_centralities, GeometricCentralitiesResult};
    use crate::utils::{new_directed_cycle, transpose_arc_list};
    use assert_approx_eq::assert_approx_eq;
    use dsi_progress_logger::ConcurrentWrapper;
    use webgraph::prelude::VecGraph;
    use webgraph::traits::SequentialLabeling;

    #[derive(Clone, Default)]
    struct CustomGeomCentralityResult {
        closeness: f64,
        harmonic: f64,
        lin: f64,
        reachable: usize,
    }

    fn custom_strategy(graph: &VecGraph) -> GeometricCentralitiesResult {
        let mut res = geometric::compute_custom(
            &graph,
            0,
            &mut ConcurrentWrapper::with_threshold(1000),
            |anything: &mut CustomGeomCentralityResult, d| {
                let hd = 1f64 / d as f64;
                anything.closeness += d as f64;
                anything.harmonic += hd;
                anything.reachable += 1;
            },
        );

        for item in &mut res {
            item.reachable += 1;
            if item.closeness == 0f64 {
                item.lin = 1f64;
            } else {
                item.closeness = 1f64 / item.closeness;
                item.lin = item.reachable as f64 * item.reachable as f64 * item.closeness;
            }
        }

        GeometricCentralitiesResult {
            closeness: res.iter().map(|item| item.closeness).collect(),
            harmonic: res.iter().map(|item| item.harmonic).collect(),
            lin: res.iter().map(|item| item.lin).collect(),
            exponential: Box::new([]),
            reachable: Box::new([]),
        }
    }

    fn standard_strategy(graph: &VecGraph) -> GeometricCentralitiesResult {
        let res = geometric_centralities::compute(&graph, 0, dsi_progress_logger::no_logging!());
        GeometricCentralitiesResult {
            closeness: res.iter().map(|item| item.closeness).collect(),
            harmonic: res.iter().map(|item| item.harmonic).collect(),
            lin: res.iter().map(|item| item.lin).collect(),
            exponential: res.iter().map(|item| item.exponential).collect(),
            reachable: res.iter().map(|item| item.reachable).collect(),
        }
    }

    fn all_par_visit_strategy(graph: &VecGraph) -> GeometricCentralitiesResult {
        geometric_centralities::compute_all_par_visit(&graph, 0, dsi_progress_logger::no_logging!())
    }

    fn single_node_par_visit_strategy(graph: &VecGraph) -> GeometricCentralitiesResult {
        let num_nodes = graph.num_nodes();
        let mut res = GeometricCentralitiesResult {
            closeness: vec![0f64; num_nodes].into_boxed_slice(),
            harmonic: vec![0f64; num_nodes].into_boxed_slice(),
            lin: vec![0f64; num_nodes].into_boxed_slice(),
            exponential: Box::new([]),
            reachable: Box::new([]),
        };
        for n in 0..num_nodes {
            let single_node_res = geometric_centralities::compute_single_node_par_visit(
                &graph,
                0,
                n,
                dsi_progress_logger::no_logging!(),
            );
            res.closeness[n] = single_node_res.closeness;
            res.harmonic[n] = single_node_res.harmonic;
            res.lin[n] = single_node_res.lin;
        }
        res
    }

    fn compute_generic(strategy: fn(&VecGraph) -> GeometricCentralitiesResult) {
        let graph = VecGraph::from_arcs(transpose_arc_list([(0, 1), (1, 2)]));
        let res = strategy(&graph);

        assert_eq!(res.closeness[0], 0f64);
        assert_eq!(res.closeness[1], 1f64);
        assert_eq!(res.closeness[2], 1f64 / 3f64);

        assert_eq!(res.lin[0], 1f64);
        assert_eq!(res.lin[1], 4f64);
        assert_eq!(res.lin[2], 3f64);

        assert_eq!(res.harmonic[0], 0f64);
        assert_eq!(res.harmonic[1], 1f64);
        assert_eq!(res.harmonic[2], 3f64 / 2f64);
    }

    fn compute_cycle_generic(strategy: fn(&VecGraph) -> GeometricCentralitiesResult) {
        for size in [10, 50, 100] {
            let graph = new_directed_cycle(size);
            let res = strategy(&graph);

            let mut expected = Vec::new();

            expected.resize(size, 2. / (size as f64 * (size as f64 - 1.)));
            (0..size).for_each(|i| assert_approx_eq!(res.closeness[i], expected[i], 1E-15f64));

            expected.fill(size as f64 * 2. / (size as f64 - 1.));
            (0..size).for_each(|i| assert_approx_eq!(res.lin[i], expected[i], 1E-15f64));

            let s = (1..size).fold(0f64, |acc, i| acc + 1. / (i as f64));
            expected.fill(s);
            (0..size).for_each(|i| assert_approx_eq!(res.harmonic[i], expected[i], 1E-14f64));
        }
    }

    #[test]
    fn test_compute_standard() {
        compute_generic(standard_strategy);
    }

    #[test]
    fn test_compute_cycle_standard() {
        compute_cycle_generic(standard_strategy);
    }

    #[test]
    fn test_compute_all_par_visit() {
        compute_generic(all_par_visit_strategy);
    }

    #[test]
    fn test_compute_cycle_all_par_visit() {
        compute_cycle_generic(all_par_visit_strategy);
    }

    #[test]
    fn test_compute_custom() {
        compute_generic(custom_strategy);
    }

    #[test]
    fn test_compute_cycle_custom() {
        compute_cycle_generic(custom_strategy);
    }

    #[test]
    fn test_compute_single_node_par_visit() {
        compute_generic(single_node_par_visit_strategy);
    }

    #[test]
    fn test_compute_cycle_single_node_par_visit() {
        compute_cycle_generic(single_node_par_visit_strategy);
    }
}<|MERGE_RESOLUTION|>--- conflicted
+++ resolved
@@ -1,21 +1,17 @@
 use atomic_counter::AtomicCounter;
-use common_traits::{Atomic, AtomicNumber};
-use common_traits::{AtomicF64, Number};
+use common_traits::Number;
 use dsi_progress_logger::ProgressLog;
 use no_break::NoBreak;
+use openmp_reducer::{Reducer, SharedReducer};
 use rayon::ThreadPool;
 use std::num::NonZero;
 use std::ops::ControlFlow::Continue;
-<<<<<<< HEAD
-use std::sync::atomic::AtomicUsize;
-use std::sync::atomic::Ordering::Relaxed;
-=======
->>>>>>> f5a4121d
 use std::thread;
 use std::thread::available_parallelism;
 use sync_cell_slice::SyncSlice;
 use webgraph::traits::RandomAccessGraph;
-use webgraph_algo::visits::breadth_first::{EventNoPred, EventPred, ParFair, ParFairNoPred, Seq};
+use webgraph_algo::prelude::breadth_first::{EventNoPred, EventPred};
+use webgraph_algo::visits::breadth_first::{ParFair, Seq};
 use webgraph_algo::visits::{Parallel, Sequential};
 
 const DEFAULT_ALPHA: f64 = 0.5;
@@ -38,10 +34,6 @@
     pub reachable: Box<[usize]>,
 }
 
-<<<<<<< HEAD
-pub fn compute<T: RandomAccessGraph + Sync>(
-    graph: &T,
-=======
 #[derive(Clone)]
 struct ReducerCollection<'a> {
     closeness: SharedReducer<'a, usize, usize>,
@@ -52,7 +44,6 @@
 
 pub fn compute_custom<T: Default + Clone + Sync, F: Fn(&mut T, usize) + Sync>(
     graph: &(impl RandomAccessGraph + Sync),
->>>>>>> f5a4121d
     num_of_threads: usize,
     pl: &mut impl ProgressLog,
     op: F,
@@ -70,11 +61,7 @@
     cpl.item_name("visit").expected_updates(Some(num_nodes));
 
     cpl.start(format!(
-<<<<<<< HEAD
-        "Computing geometric centralities with {} threads...",
-=======
         "Computing geometric centralities (custom) with {} threads...",
->>>>>>> f5a4121d
         &num_of_threads
     ));
 
@@ -83,15 +70,6 @@
     let mut data = vec![T::default(); num_nodes].into_boxed_slice();
     let data_sync_cell = data.as_sync_slice();
 
-<<<<<<< HEAD
-    let closeness_sync_cell = closeness.as_sync_slice();
-    let harmonic_sync_cell = harmonic.as_sync_slice();
-    let lin_sync_cell = lin.as_sync_slice();
-    let exponential_sync_cell = exponential.as_sync_slice();
-    let reachable_sync_cell = reachable.as_sync_slice();
-
-=======
->>>>>>> f5a4121d
     thread::scope(|scope| {
         for _ in 0..num_of_threads {
             scope.spawn(|| {
@@ -178,7 +156,7 @@
         &thread_pool.current_num_threads()
     ));
 
-    let mut bfs = ParFairNoPred::new(graph);
+    let mut bfs = ParFair::new(graph);
     let res = single_visit_parallel(node, &mut bfs, &thread_pool);
 
     pl.done();
@@ -217,7 +195,7 @@
     let mut exponential = vec![0f64; num_nodes].into_boxed_slice();
     let mut reachable = vec![0usize; num_nodes].into_boxed_slice();
 
-    let mut bfs = ParFairNoPred::new(graph);
+    let mut bfs = ParFair::new(graph);
 
     for node in 0..num_nodes {
         let result = single_visit_parallel(node, &mut bfs, &thread_pool);
@@ -248,14 +226,6 @@
     let mut anything = T::default();
     bfs.reset();
     bfs.visit([start], |event| {
-<<<<<<< HEAD
-        let base = DEFAULT_ALPHA;
-        if let EventPred::DistanceChanged { nodes, distance: d } = event {
-            reachable += nodes;
-            if d == 0 {
-                //Skip first
-                return Continue(());
-=======
         match event {
             EventPred::Init { .. } => {}
             EventPred::Unknown {
@@ -269,13 +239,9 @@
                     return Continue(());
                 }
                 op(&mut anything, d)
->>>>>>> f5a4121d
             }
-            let hd = 1f64 / d as f64;
-            let ed = base.pow(d as f64);
-            closeness += (d * nodes) as f64;
-            harmonic += hd * nodes as f64;
-            exponential += ed * nodes as f64;
+            EventPred::Known { .. } => {}
+            EventPred::Done { .. } => {}
         }
         Continue(())
     })
@@ -288,27 +254,42 @@
     visit: &mut ParFair<&(impl RandomAccessGraph + Sync)>,
     thread_pool: &ThreadPool,
 ) -> SingleNodeResult {
-    let closeness = AtomicUsize::new(0);
-    let harmonic = AtomicF64::new(0.);
-    let exponential = AtomicF64::new(0.);
-    let reachable = AtomicUsize::new(0);
     let base = DEFAULT_ALPHA;
     visit.reset();
+
+    let usize_reducer_func = |global: &mut usize, local: &usize| *global += *local;
+    let float_reducer_func = |global: &mut f64, local: &f64| *global += *local;
+
+    let closeness_reducer = Reducer::<usize>::new(0, usize_reducer_func);
+    let harmonic_reducer = Reducer::<f64>::new(0f64, float_reducer_func);
+    let exponential_reducer = Reducer::<f64>::new(0f64, float_reducer_func);
+    let reachable_reducer = Reducer::<usize>::new(0, usize_reducer_func);
+
     visit
-        .par_visit(
+        .par_visit_with(
             [start],
-            |event| {
-                if let EventNoPred::DistanceChanged { nodes, distance: d } = event {
-                    reachable.fetch_add(nodes, Relaxed);
-                    if d == 0 {
-                        //Skip first
-                        return Continue(());
+            ReducerCollection {
+                closeness: closeness_reducer.share(),
+                harmonic: harmonic_reducer.share(),
+                exponential: exponential_reducer.share(),
+                reachable: reachable_reducer.share(),
+            },
+            |cloned_reducer_collection, event| {
+                match event {
+                    EventNoPred::Unknown { distance, .. } => {
+                        let d = distance;
+                        *cloned_reducer_collection.reachable.as_mut() += 1;
+                        if d == 0 {
+                            //Skip first
+                            return Continue(());
+                        }
+                        let hd = 1f64 / d as f64;
+                        let ed = base.pow(d as f64);
+                        *cloned_reducer_collection.closeness.as_mut() += d;
+                        *cloned_reducer_collection.harmonic.as_mut() += hd;
+                        *cloned_reducer_collection.exponential.as_mut() += ed;
                     }
-                    let hd = 1f64 / d as f64;
-                    let ed = base.pow(d as f64);
-                    closeness.fetch_add(d * nodes, Relaxed);
-                    harmonic.fetch_add(hd * nodes as f64, Relaxed);
-                    exponential.fetch_add(ed * nodes as f64, Relaxed);
+                    _ => {}
                 }
                 Continue(())
             },
@@ -316,11 +297,11 @@
         )
         .continue_value_no_break();
 
-    let mut closeness = closeness.into_inner() as f64;
-    let harmonic = harmonic.into_inner();
-    let exponential = exponential.into_inner();
-    let reachable = reachable.into_inner();
+    let mut closeness = closeness_reducer.get() as f64;
+    let harmonic = harmonic_reducer.get();
     let lin;
+    let exponential = exponential_reducer.get();
+    let reachable = reachable_reducer.get();
 
     if closeness == 0f64 {
         lin = 1f64;
